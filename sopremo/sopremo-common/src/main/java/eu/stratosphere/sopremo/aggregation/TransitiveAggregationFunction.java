package eu.stratosphere.sopremo.aggregation;

import eu.stratosphere.sopremo.EvaluationContext;
import eu.stratosphere.sopremo.pact.SopremoUtil;
import eu.stratosphere.sopremo.type.IJsonNode;

/**
 * Extend this AggregationFunction to implement functions where the result of an aggregation step serves as the input of
 * the next one
 */
public abstract class TransitiveAggregationFunction extends AggregationFunction {
	/**
	 * 
	 */
	private static final long serialVersionUID = -4836890030948315219L;

	private final IJsonNode initialAggregate;

	/**
	 * Initializes a new TransitiveAggregationFunction with the given name and an initial aggregate.
	 * 
	 * @param name
	 *        the name that should be used
	 * @param initialAggregate
	 *        the initial value of the aggregate
	 */
	public TransitiveAggregationFunction(final String name, final IJsonNode initialAggregate) {
		super(name);
		this.initialAggregate = initialAggregate;
	}

	/**
	 * Aggregates by passing the last result and the given {@link IJsonNode} to the aggregate implementation of the
	 * subclass
	 */
	@Override
<<<<<<< HEAD
	public void aggregate(final IJsonNode node, final EvaluationContext context) {
		this.aggregate = this.aggregate(this.aggregate, node, context);
	}

	/**
	 * This method must be implemented to specify how this function aggregates the nodes
	 * 
	 * @param aggregate
	 *        the aggregate that should be used
	 * @param node
	 *        the node that should be added to the aggregate
	 * @param context
	 *        additional context informations
	 * @return the aggregate after processing
	 */
	protected abstract IJsonNode aggregate(IJsonNode aggregate, IJsonNode node, EvaluationContext context);

=======
	public abstract IJsonNode aggregate(final IJsonNode node, final IJsonNode aggregationTarget,
			final EvaluationContext context);

	/*
	 * (non-Javadoc)
	 * @see
	 * eu.stratosphere.sopremo.aggregation.AggregationFunction#getFinalAggregate(eu.stratosphere.sopremo.type.IJsonNode,
	 * eu.stratosphere.sopremo.type.IJsonNode)
	 */
>>>>>>> a5270b45
	@Override
	public IJsonNode getFinalAggregate(IJsonNode aggregator, IJsonNode target) {
		return aggregator;
	}

	@Override
	public IJsonNode initialize(IJsonNode aggregationTarget) {
		aggregationTarget = SopremoUtil.ensureType(aggregationTarget, this.initialAggregate.getClass());
		aggregationTarget.copyValueFrom(this.initialAggregate);
		return aggregationTarget;
	}
}<|MERGE_RESOLUTION|>--- conflicted
+++ resolved
@@ -30,16 +30,6 @@
 	}
 
 	/**
-	 * Aggregates by passing the last result and the given {@link IJsonNode} to the aggregate implementation of the
-	 * subclass
-	 */
-	@Override
-<<<<<<< HEAD
-	public void aggregate(final IJsonNode node, final EvaluationContext context) {
-		this.aggregate = this.aggregate(this.aggregate, node, context);
-	}
-
-	/**
 	 * This method must be implemented to specify how this function aggregates the nodes
 	 * 
 	 * @param aggregate
@@ -50,9 +40,6 @@
 	 *        additional context informations
 	 * @return the aggregate after processing
 	 */
-	protected abstract IJsonNode aggregate(IJsonNode aggregate, IJsonNode node, EvaluationContext context);
-
-=======
 	public abstract IJsonNode aggregate(final IJsonNode node, final IJsonNode aggregationTarget,
 			final EvaluationContext context);
 
@@ -62,7 +49,6 @@
 	 * eu.stratosphere.sopremo.aggregation.AggregationFunction#getFinalAggregate(eu.stratosphere.sopremo.type.IJsonNode,
 	 * eu.stratosphere.sopremo.type.IJsonNode)
 	 */
->>>>>>> a5270b45
 	@Override
 	public IJsonNode getFinalAggregate(IJsonNode aggregator, IJsonNode target) {
 		return aggregator;
